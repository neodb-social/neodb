--- conflicted
+++ resolved
@@ -27,93 +27,4 @@
         results = []
         for r in loop.run_until_complete(asyncio.gather(*tasks)):
             results.extend(r)
-<<<<<<< HEAD
-        return results
-
-
-class Bangumi:
-    @classmethod
-    def search(cls, c, q, page=1):
-        results = []
-        bgm_type = {
-            "all": None,
-            "movietv": [6, 2],
-            "book": [1],
-            "game": [4],
-            "music": [3],
-        }
-        if c not in bgm_type:
-            return results
-        search_url = f"https://api.bgm.tv/v0/search/subjects?limit={SEARCH_PAGE_SIZE}&offset={(page-1)*SEARCH_PAGE_SIZE}"
-        try:
-            r = requests.post(
-                search_url,
-                headers={"User-Agent": settings.NEODB_USER_AGENT},
-                json={"keyword": q, "filter": {"type": bgm_type[c]}},
-                timeout=2,
-            ).json()
-            for s in r["data"]:
-                match s["type"]:
-                    case 1:
-                        category = "book"
-                    case 2 | 6:
-                        is_season = s["platform"] in {
-                            "TV",
-                            "OVA",
-                            "WEB",
-                            "电视剧",
-                            "欧美剧",
-                            "日剧",
-                            "华语剧",
-                            "综艺",
-                        }
-                        category = "tv" if is_season else "movie"
-                    case 3:
-                        category = "music"
-                    case 4:
-                        category = "game"
-                    case _:
-                        continue
-                results.append(
-                    ExternalSearchResultItem(
-                        ItemCategory(category),
-                        SiteName.Bangumi,
-                        f"https://bgm.tv/subject/{s['id']}",
-                        s["name_cn"] or s["name"],
-                        "",
-                        s["summary"],
-                        s["image"],
-                    )
-                )
-        except Exception as e:
-            logger.error("Bangumi search error", extra={"query": q, "exception": e})
-        return results
-
-
-class ExternalSources:
-    @classmethod
-    def search(cls, c, q, page=1):
-        if not q:
-            return []
-        results = []
-        results.extend(
-            Fediverse.search(q, page, category=c if c and c != "all" else None)
-        )
-        if c == "" or c is None:
-            c = "all"
-        results.extend(Bangumi.search(c, q, page))
-        if c == "all" or c == "movietv":
-            results.extend(TheMovieDatabase.search(q, page))
-        if c == "all" or c == "book":
-            results.extend(GoogleBooks.search(q, page))
-            results.extend(Goodreads.search(q, page))
-        if c == "all" or c == "game":
-            results.extend(IGDB.search(q, page))
-        if c == "all" or c == "music":
-            results.extend(Spotify.search(q, page))
-            results.extend(Bandcamp.search(q, page))
-        if c == "podcast":
-            results.extend(ApplePodcast.search(q, page))
-=======
->>>>>>> cb619566
         return results